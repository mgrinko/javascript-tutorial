
# Polyfills

The JavaScript language steadily evolves. New proposals to the language appear regularly, they are analyzed and, if considered worthy, are appended to the list at <https://tc39.github.io/ecma262/> and then progress to the [specification](http://www.ecma-international.org/publications/standards/Ecma-262.htm).

Teams behind JavaScript engines have their own ideas about what to implement first. They may decide to implement proposals that are in draft and postpone things that are already in the spec, because they are less interesting or just harder to do.

So it's quite common for an engine to implement only the part of the standard.

A good page to see the current state of support for language features is <https://kangax.github.io/compat-table/es6/> (it's big, we have a lot to study yet).

## Babel.JS

When we use modern features of the language, some engines may fail to support such code. Just as said, not all features are implemented everywhere.

Here Babel.JS comes to the rescue.

[Babel.JS](https://babeljs.io) is a [transpiler](https://en.wikipedia.org/wiki/Source-to-source_compiler). It rewrites modern JavaScript code into the previous standard.

Actually, there are two parts in Babel:

1. First, the transpiler program, which rewrites the code. The developer run it on his own computer. It rewrites the code into the older standard. And then the code is delivered to the website for users. Modern project build system like [webpack](http://webpack.github.io/) or [brunch](http://brunch.io/) provide means to run transpiler automatically on every code change, so that doesn't involve any time loss from our side.

2. Second, the polyfill.

<<<<<<< HEAD
    The transpiler rewrites the code, so syntax features are covered. But for new functions we need to add a special script that implements them. JavaScript is a highly dynamic language, scripts may not just add new functions, but also modify built-in ones, so that they behave according to the modern standard.
=======
    The transpiler rewrites the code, so syntax features are covered. But for new functions we need to write a special script that implements them. JavaScript is a highly dynamic language, scripts may not just add new functions, but also modify built-in ones, so that they behave according to the modern standard.
>>>>>>> 92db884d

    There's a term "polyfill" for scripts that "fill in" the gap and add missing implementations.

    Two interesting polyfills are:
    - [babel polyfill](https://babeljs.io/docs/usage/polyfill/) that supports a lot, but is big.
    - [polyfill.io](http://polyfill.io) service that allows to load/construct polyfills on-demand, depending on the features we need.

So, we need to setup the transpiler and add the polyfill for old engines to support modern features.

If we orient towards modern engines and do not use features except those supported everywhere, then we don't need to use Babel.JS.

## Examples in the tutorial


````online
Most examples are runnable at-place, like this:

```js run
alert('Press the "Play" button in the upper-right corner to run');
```

Examples that use modern JS will work only if your browser supports it.
```

```offline
As you're reading the offline version, examples are not runnable. But they usually work :)
```

[Chrome Canary](https://www.google.com/chrome/browser/canary.html) is good for all examples, but other modern browsers are mostly fine too.

Note that on production we can use Babel to translate the code into suitable for less recent browsers, so there will be no such limitation, the code will run everywhere.<|MERGE_RESOLUTION|>--- conflicted
+++ resolved
@@ -23,11 +23,7 @@
 
 2. Second, the polyfill.
 
-<<<<<<< HEAD
-    The transpiler rewrites the code, so syntax features are covered. But for new functions we need to add a special script that implements them. JavaScript is a highly dynamic language, scripts may not just add new functions, but also modify built-in ones, so that they behave according to the modern standard.
-=======
     The transpiler rewrites the code, so syntax features are covered. But for new functions we need to write a special script that implements them. JavaScript is a highly dynamic language, scripts may not just add new functions, but also modify built-in ones, so that they behave according to the modern standard.
->>>>>>> 92db884d
 
     There's a term "polyfill" for scripts that "fill in" the gap and add missing implementations.
 
